package pbservice

import "net"
import "fmt"
import "net/rpc"
import "log"
import "time"
import "viewservice"
import "sync"
import "sync/atomic"
import "os"
import "syscall"
import "math/rand"

type PBServer struct {
	mu         sync.Mutex
	l          net.Listener
	dead       int32 // for testing
	unreliable int32 // for testing
	me         string
	vs         *viewservice.Clerk
	// Your declarations here.
	storage map[string]string
	action  map[int64]string
	view    viewservice.View
}

func (pb *PBServer) Get(args *GetArgs, reply *GetReply) error {
	pb.mu.Lock()
	if pb.view.Primary != pb.me {
		reply.Err = ErrWrongServer
	} else {
		reply.Err = OK
		reply.Value = pb.storage[args.Key]
	}
	pb.mu.Unlock()
	return nil
}

func (pb *PBServer) PutAppend(args *PutAppendArgs, reply *PutAppendReply) error {
	pb.mu.Lock()
	if pb.view.Primary != pb.me {
		reply.Err = ErrWrongServer
	} else {
		for {
			reply.Err = OK
			ok := true
			if pb.view.Backup != "" {
				ok = call(pb.view.Backup, "PBServer.ForwardPutAppend", args, reply)
			}
			if ok && reply.Err == OK {
				if _, ok := pb.action[args.Id]; !ok {
					pb.action[args.Id] = pb.storage[args.Key]
					if args.IsPut {
						pb.storage[args.Key] = args.Value
					} else {
						pb.storage[args.Key] = pb.storage[args.Key] + args.Value
					}
				}
				break
			}
			time.Sleep(viewservice.PingInterval)
			pb.refreshView()
		}
	}
	pb.mu.Unlock()
	return nil
}

func (pb *PBServer) ForwardPutAppend(args *PutAppendArgs, reply *PutAppendReply) error {
	pb.mu.Lock()
	if pb.view.Backup != pb.me {
		reply.Err = ErrWrongServer
	} else {
		reply.Err = OK
		if _, ok := pb.action[args.Id]; !ok {
			pb.action[args.Id] = pb.storage[args.Key]
			if args.IsPut {
				pb.storage[args.Key] = args.Value
			} else {
				pb.storage[args.Key] = pb.storage[args.Key] + args.Value
			}
		}
	}
	pb.mu.Unlock()
	return nil
}

func (pb *PBServer) Migrate(args *MigrateArgs, reply *MigrateReply) error {
	pb.mu.Lock()
	pb.view, _ = pb.vs.Ping(pb.view.Viewnum)
	if pb.view.Backup == pb.me {
		pb.storage = args.Storage
		pb.action = args.Action
		reply.Err = OK
	} else {
		reply.Err = ErrWrongServer
	}
	pb.mu.Unlock()
	return nil
}

func (pb *PBServer) refreshView() {
	v, _ := pb.vs.Ping(pb.view.Viewnum)
	if v != pb.view {
		if v.Primary == pb.me && v.Backup != "" {
			args := &MigrateArgs{pb.storage, pb.action}
			for {
				var reply MigrateReply
				ok := call(v.Backup, "PBServer.Migrate", args, &reply)
				if ok && reply.Err == OK {
					break
				}
				time.Sleep(viewservice.PingInterval)
			}
		}
	}
	pb.view = v
}

//
// ping the viewserver periodically.
// if view changed:
//   transition to new view.
//   manage transfer of state from primary to new backup.
//
func (pb *PBServer) tick() {
	pb.mu.Lock()
	pb.refreshView()
	pb.mu.Unlock()
}

// tell the server to shut itself down.
// please do not change these two functions.
func (pb *PBServer) kill() {
	atomic.StoreInt32(&pb.dead, 1)
	pb.l.Close()
}

<<<<<<< HEAD
=======
func (pb *PBServer) isdead() bool {
	return atomic.LoadInt32(&pb.dead) != 0
}

// please do not change these two functions.
func (pb *PBServer) setunreliable(what bool) {
	if what {
		atomic.StoreInt32(&pb.unreliable, 1)
	} else {
		atomic.StoreInt32(&pb.unreliable, 0)
	}
}

func (pb *PBServer) isunreliable() bool {
	return atomic.LoadInt32(&pb.unreliable) != 0
}


>>>>>>> 1f82e4e1
func StartServer(vshost string, me string) *PBServer {
	pb := new(PBServer)
	pb.me = me
	pb.vs = viewservice.MakeClerk(me, vshost)

	// Your pb.* initializations here.
	pb.storage = make(map[string]string)
	pb.action = make(map[int64]string)
	pb.view = viewservice.View{0, "", ""}

	rpcs := rpc.NewServer()
	rpcs.Register(pb)

	os.Remove(pb.me)
	l, e := net.Listen("unix", pb.me)
	if e != nil {
		log.Fatal("listen error: ", e)
	}
	pb.l = l

	// please do not change any of the following code,
	// or do anything to subvert it.

	go func() {
		for pb.isdead() == false {
			conn, err := pb.l.Accept()
			if err == nil && pb.isdead() == false {
				if pb.isunreliable() && (rand.Int63()%1000) < 100 {
					// discard the request.
					conn.Close()
				} else if pb.isunreliable() && (rand.Int63()%1000) < 200 {
					// process the request but force discard of reply.
					c1 := conn.(*net.UnixConn)
					f, _ := c1.File()
					err := syscall.Shutdown(int(f.Fd()), syscall.SHUT_WR)
					if err != nil {
						fmt.Printf("shutdown: %v\n", err)
					}
					go rpcs.ServeConn(conn)
				} else {
					go rpcs.ServeConn(conn)
				}
			} else if err == nil {
				conn.Close()
			}
			if err != nil && pb.isdead() == false {
				fmt.Printf("PBServer(%v) accept: %v\n", me, err.Error())
				pb.kill()
			}
		}
	}()

	go func() {
		for pb.isdead() == false {
			pb.tick()
			time.Sleep(viewservice.PingInterval)
		}
	}()

	return pb
}<|MERGE_RESOLUTION|>--- conflicted
+++ resolved
@@ -137,8 +137,6 @@
 	pb.l.Close()
 }
 
-<<<<<<< HEAD
-=======
 func (pb *PBServer) isdead() bool {
 	return atomic.LoadInt32(&pb.dead) != 0
 }
@@ -156,8 +154,6 @@
 	return atomic.LoadInt32(&pb.unreliable) != 0
 }
 
-
->>>>>>> 1f82e4e1
 func StartServer(vshost string, me string) *PBServer {
 	pb := new(PBServer)
 	pb.me = me
